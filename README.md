--- conflicted
+++ resolved
@@ -131,11 +131,7 @@
 
 ![Sensitivity of the analytic cosinor method to oscillation periods.](p-values_by_period_and_phase_48h.png)
 
-<<<<<<< HEAD
-**Figure**: The analytic cosiner method detects pure sinusoidal oscillations with periods ranging from 21 to 27 hours with high sensitivity (*p* < 0.01, indicated with the red dashed line), demonstrating robust performance around the circadian range. This plot was made with 48 hours of time series data at a 4-hour interval. The oscillation phase was shifted from 0 to 0.8 of 2 $pi$.
-=======
 **Figure**: The analytic cosinor method detects pure sinusoidal oscillations with periods ranging from 21 to 27 hours with high sensitivity (*p* < 0.01, indicated with the red dashed line), demonstrating robust performance around the circadian range. This plot was made with 48 hours of time series data at a 4-hour interval. The oscillation phase was shifted from 0 to 0.8 of 2 $\pi$.
->>>>>>> 559ae5f1
 
 ## Implementation
 
