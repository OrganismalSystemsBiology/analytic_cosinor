# Analytic Cosinor Test

A computational method for detecting circadian periodicity in time-series data with minimal computational cost and analytical derivation of statistical significance.

## Overview

The analytic cosinor test is designed to detect rhythmic patterns in biological time-series data sampled at an equal interval, particularly for circadian rhythm analysis. This method provides both oscillation phase estimation and statistical significance testing through analytical *p*-value derivation.

## Background
The challenge of analyzing modern datasets, which can contain hundreds of millions of time series, demands exceptionally efficient tools for rhythm detection. To meet this need, we developed the analytic cosinor test, a method optimized for high-throughput analysis. Instead of relying on computationally intensive data-shuffling simulations (permutations), our test uses a direct analytical formula to rapidly calculate a rhythm's statistical significance (*p*-value) and phase.

The key point is its focused approach. Unlike exploratory methods such as Fisher's G-test, which search for any potential rhythm across a wide range of frequencies, the analytic cosinor test is designed to efficiently test for a single, pre-specified period (e.g., a 24-hour circadian rhythm). Interestingly, while its application is more targeted, our method is built upon the same foundational geometric principles that Fisher originally used to derive his null distribution  [[Fisher R.A.]](#references). This targeted design yields several advantages: 1) A simpler mathematical formulation, 2) A boost in computational speed, and 3) An intuitive handling for incorporating measurement errors for each individual data point.

For statistical testing of circadian periodicity in our study, we focus specifically on the oscillation component at a 24-hour period. This is because of our experimental design, in which we sample data every 4 hours over days, resulting in, for example, a 96-hour dataset [[Yamashita et al.]](#references). A time series with a length of 96 hours can contain a set of periodic oscillations (48, 32, 24, 19.2, 16, ... hours of periods), corresponding to two, three, four, five, and six full-wave repeats in the time series. Among these periodic oscillations, we focus on the 24-hour period as we are interested in circadian neural activity. It is also notable that this constraint to 24-hour oscillations makes the interpretation of oscillation phases among time series straightforward. 

## Methodology

### Core Principle

<<<<<<< HEAD
The method analyzes periodicity in data (such as c-Fos–positive cell counts in brain regions or voxels) using analytical cosinor analysis. A linear combination of sine and cosine functions at a given oscillation period can represent a sinusoidal waveform with arbitrary oscillation phase. The weights of this linear combination are obtained by projecting the waveform onto the sine and cosine functions.
=======
The method analyzes rhythmicity in data (such as c-Fos–positive cell counts in brain regions or voxels) using analytical cosinor analysis. A linear combination of sine and cosine functions at a given oscillation period can represent a sinusoidal waveform with an arbitrary oscillation phase. The weights of this linear combination are obtained by projecting the waveform onto the sine and cosine functions.
>>>>>>> a6845fa6

Key properties:
- The ratio of the two weights represents the oscillation phase
- The norm of the weights represents similarity between the waveform and sinusoidal curves
- These properties form the foundational concepts of the Fourier transformation

Importantly, the norm of the weights is equivalent to Pearson's correlation when all vectors (sine, cosine, and waveform) are normalized to have means of 0 and lengths of 1.

### Mathematical Formulation

The maximum Pearson correlation (𝐿) between the time series data and the sinusoidal waveform with the closest oscillation phase is calculated as:

**Eq.1**

$$
L = \sqrt{(\vec{X} \cdot \vec{B_s})^2 + (\vec{X} \cdot \vec{B_c})^2}
$$

where $\vec{X}$, $\vec{B_s}$, and $\vec{B_c}$ are vectors representing the time-series data, sine basis, and cosine basis, respectively; each vector is normalized to have zero mean and unit length.

The oscillation phase of X is given by:

**Eq.2**

$$
\phi = \arctan\left(\vec{X} \cdot \vec{B_s} , \vec{X} \cdot \vec{B_c}\right)
$$

### Statistical Significance

To evaluate the statistical significance of obtaining a certain Pearson correlation ($L$), we consider a random distribution of waveforms. Since the number of elements ($n$) in a vector equals the number of data points in the time series, a random waveform vector has 24 independent and identically distributed random variables, assumed to follow a Gaussian distribution.

After normalizing each vector to have zero mean and unit length, the random vectors are uniformly distributed on the surface of a unit sphere of radius 1 in $(n-1)$ dimensional space. One dimension is reduced because the normalization removes one degree of freedom.

### Geometric Interpretation

The sine and cosine curves ($\vec{𝐵𝑠}$ and $\vec{𝐵𝑐}$) are also vectors on this $(n-1)$ dimensional unit sphere. These vectors span a plane in the $(n-1)$ dimensional space, where:
- The length of the projected vector onto the plane represents the Pearson correlation to the closest sinusoidal wave among all oscillation phases
- The direction of the projected vector represents the oscillation phase of the closest sinusoidal wave

Waveform vectors with a certain correlation ($L$) are those projected onto the circumference of a circle with radius $L$ on the plane from the sphere. These vectors are distributed on the intersection between the sphere and a cylinder extending perpendicularly from the circle with radius $L$ on the plane.

The intersection points can be generally represented by the equation:

**Eq.3**

$$
\begin{align*} 
 x_1^2 + x_2^2+x_3^2 +\dots+x_{n-1}^2 &= 1 \\
 x_1^2 + x_2^2 &= L^2 \\
 \Longrightarrow \\
 x_3^2+\dots+x_{n-1}^2 &= 1-L^2
\end{align*}
$$

This equation shows that the intersection in $(n-1)$ dimensional space is equivalent to the surface of a sphere with radius $\sqrt{1-L²}$ in $(n-3)$ dimensional space.

### Probability Derivation

Vectors with correlation $r > L$ on the surface of the $(n-1)$ dimensional sphere are distributed inside this $(n-3)$ dimensional sphere, represented by:

**Eq.4**

$$
 x_3^2+\dots+x_{n-1}^2 < 1-r^2 \quad (r>L)
$$

Therefore, the probability of obtaining Pearson correlations higher than $L$ from random waveforms is given by the volume ratio:

**Eq.5**

$$
P(r>L) = \frac{V_{n-3}(\sqrt{1-L^2})}{V_{n-3}(1)}
$$

Since the volume of an n-dimensional sphere [[NIST Digital Library of Mathematical Functions]](#references) is:

**Eq.6**

$$
V_n(r) = \frac{\pi^{n/2}}{\Gamma(2n+1)}r^n
$$

Equation 5 leads to:

**Eq.7**

$$
P(r>L)=\left(1-L^2\right)^{\frac{n-3}{2}}
$$


This gives the probability of obtaining a Pearson correlation (*L*) or higher from random waveforms. 

The probability density function (PDF) is hence given by taking the derivative of $1-P(r>L)$:

**Eq.8**

$$
p(L) = (n-3)L\left(1-L^2\right)^{\frac{n-5}{2}}
$$

## Error Handling

Measurement errors at each time point can be incorporated by reducing the length of the projected vector according to error magnitude. Error size is modeled as an ellipsoid with radii of $1.96 × SEM$ on each axis at the tip of the waveform vector in $(n-1)$ dimensional space. The factor 1.96 establishes the radius of the 95% confidence interval. The length ratio of the waveform vector reaching the ellipsoid surface is used to conservatively shrink the projected vector length according to the error size.

## Method Sensitivity

While this study focuses on 24-hour period oscillations, the cosinor method has broad sensitivity around 24-hour periods. Pure sinusoidal curves ranging from 21- to 27-hour periods result in *p*-values under 0.01 (**Figure**), demonstrating practical coverage around circadian oscillations.

![Sensitivity of the analytic cosinor method to oscillation periods.](p-values_by_period_and_phase_48h.png)

**Figure**: The analytic cosinor method detects pure sinusoidal oscillations with periods ranging from 21 to 27 hours with high sensitivity (*p* < 0.01, indicated with the red dashed line), demonstrating robust performance around the circadian range. This plot was made with 48 hours of time series data at a 4-hour interval. The oscillation phase was shifted from 0 to 0.8 of 2 $\pi$.

## Implementation

A reference implementation of the analytic cosinor method written in Python is available in this repository.

### Usage

```Python
import numpy as np
from costest import costest, batch_costest

# Single time-series analysis
time_series = np.array([...])  # Your time-series data
n_timepoints_per_period = 6   # For 24-hour periods with 4-hour interval sampling

correlation, phase, p_value, sem_adj_p_value = costest(
    time_series, 
    n_timepoints_per_period
)

# Batch analysis for multiple time-series
data_matrix = np.array([[...], [...], ...])  # Multiple time-series
results = batch_costest(data_matrix, n_timepoints_per_period)
```

## Applications

This method is particularly useful for:
<<<<<<< HEAD
- Large-scale analysis of rhythmic patterns at a specific harmonic frequency
- Incorporating measurement errors at each sample point
=======
- Circadian rhythm analysis in biological data
- Large-scale analysis of rhythmic patterns at a specific frequency (millions of time series)
- Studies where computational efficiency is critical
>>>>>>> a6845fa6

## Note

The null distribution in this method assumes that individual time points are independent. This assumption may be violated if the sampling interval is too short for the biological process of interest, where measured values are likely to be correlated with previous measurements (temporal autocorrelation). In the context of circadian biology involving protein or gene expression, a four-hour sampling interval has been empirically shown to be sufficient for the independence assumption to hold.

## References

<a id="references"></a>
[1] Fisher, R.A. (1929) Tests of significance in harmonic analysis. Proc. R. Soc. Lond. A Math. Phys. Sci., 125, 54–59. https://royalsocietypublishing.org/doi/10.1098/rspa.1929.0151

[2] K. Yamashita, et al., submitted

[3] Equation 5.19.4, NIST Digital Library of Mathematical Functions. http://dlmf.nist.gov/5.19#E4, Release 1.0.6 of 2013-05-06.<|MERGE_RESOLUTION|>--- conflicted
+++ resolved
@@ -17,11 +17,7 @@
 
 ### Core Principle
 
-<<<<<<< HEAD
-The method analyzes periodicity in data (such as c-Fos–positive cell counts in brain regions or voxels) using analytical cosinor analysis. A linear combination of sine and cosine functions at a given oscillation period can represent a sinusoidal waveform with arbitrary oscillation phase. The weights of this linear combination are obtained by projecting the waveform onto the sine and cosine functions.
-=======
 The method analyzes rhythmicity in data (such as c-Fos–positive cell counts in brain regions or voxels) using analytical cosinor analysis. A linear combination of sine and cosine functions at a given oscillation period can represent a sinusoidal waveform with an arbitrary oscillation phase. The weights of this linear combination are obtained by projecting the waveform onto the sine and cosine functions.
->>>>>>> a6845fa6
 
 Key properties:
 - The ratio of the two weights represents the oscillation phase
@@ -163,14 +159,8 @@
 ## Applications
 
 This method is particularly useful for:
-<<<<<<< HEAD
 - Large-scale analysis of rhythmic patterns at a specific harmonic frequency
 - Incorporating measurement errors at each sample point
-=======
-- Circadian rhythm analysis in biological data
-- Large-scale analysis of rhythmic patterns at a specific frequency (millions of time series)
-- Studies where computational efficiency is critical
->>>>>>> a6845fa6
 
 ## Note
 
